--- conflicted
+++ resolved
@@ -21,11 +21,6 @@
 dataset_root = "data/"
 ppr_input_dir = dataset_root + "ppr/papers100M/"
 binary_attr = False
-<<<<<<< HEAD
-normalize = False
-normalize_attr = False
-=======
->>>>>>> 88f101c5
 make_undirected = False
 dir_name = '_'.join(dataset.split('-'))
 #shape = [169343, 169343]
@@ -39,44 +34,6 @@
 eps = 1e-5
 topk = 128
 ppr_normalization = "row"
-<<<<<<< HEAD
-split_desc = "attack"  # "train", "val", "test"
-logging.info(f"start {alpha} {split_desc}")
-topk_matrix, ppr_idx = load_ppr(input_dir=ppr_input_dir,
-                                dataset=dataset,
-                                alpha=alpha,
-                                eps=eps,
-                                topk=topk,
-                                ppr_normalization=ppr_normalization,
-                                split_desc="full",
-                                normalize=normalize,
-                                make_undirected=make_undirected,
-                                make_unweighted=make_unweighted,
-                                shape=shape)
-
-
-logging.info("topk")
-storage = Storage(artifact_dir, experiment=ex)
-params = dict(dataset=dataset,
-              alpha=alpha,
-              ppr_idx=ppr_idx,
-              eps=eps,
-              topk=topk,
-              ppr_normalization=ppr_normalization,
-              split_desc=split_desc,
-              normalize=normalize,
-              normalize_attr=normalize_attr,
-              make_undirected=make_undirected,
-              make_unweighted=make_unweighted)
-if topk_matrix is not None:
-    params["ppr_idx"] = np.unique(topk_matrix.nonzero()[0])
-    logging.info("trying to save sparse_matrix")
-    model_path = storage.save_sparse_matrix(model_storage_type, params,
-                                            topk_matrix, ignore_duplicate=True)
-
-    logging.info("saved sparse_matrix")
-    loaded_topk_train = storage.find_sparse_matrix(model_storage_type, params)
-=======
 for alpha in [0.01]:
     for split_desc in ["full"]:  # , "train", "val", "test"]:
         logging.info(f"start {alpha} {split_desc}")
@@ -103,10 +60,6 @@
         if topk_matrix is not None:
             model_path = storage.save_sparse_matrix(model_storage_type, params,
                                                     topk_matrix, ignore_duplicate=True)
->>>>>>> 88f101c5
 
-    logging.info("find_sparse_matrix")
-    logging.info(loaded_topk_train.nnz)
-    logging.info(loaded_topk_train.shape)
 
 logging.info("done")