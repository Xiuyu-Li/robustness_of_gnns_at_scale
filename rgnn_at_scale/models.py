--- conflicted
+++ resolved
@@ -372,11 +372,7 @@
         x = kwargs['x']
         if not isinstance(edge_index, SparseTensor):
             edge_weights = kwargs['norm'] if 'norm' in kwargs else kwargs['edge_weight']
-<<<<<<< HEAD
-            A = SparseTensor.from_edge_index(edge_index, edge_attr=edge_weights).coalesce()
-=======
             A = SparseTensor.from_edge_index(edge_index, edge_weights, (x.size(0), x.size(0)))
->>>>>>> 2975b9f7
             return self._mean(A, x, **self._mean_kwargs)
 
         def aggregate(edge_index: SparseTensor, x: torch.Tensor):
