from typing import Union
<<<<<<< HEAD
=======

import torch

>>>>>>> bc38943b
from .dice import DICE
from .fgsm import FGSM
from .gang import GANG
from .greedy_rbcd import GreedyRBCD
from .pgd import PGD
from .prbcd import PRBCD
from .contract_attack import EXPAND_CONTRACT
ATTACK_TYPE = Union[DICE, FGSM, GANG, GreedyRBCD, PGD, PRBCD, EXPAND_CONTRACT]
SPARSE_ATTACKS = [GANG.__name__, GreedyRBCD.__name__, PRBCD.__name__, DICE.__name__, EXPAND_CONTRACT.__name__]


def create_attack(attack: str, binary_attr: bool, attr: torch.Tensor, **kwargs) -> ATTACK_TYPE:
    """Creates the model instance given the hyperparameters.

    Parameters
    ----------
    attack : str
        Identifier of the attack
    binary_attr : str
        If true the attributes are binary
    attr : str
        For attr dependent configuration
    kwargs
        Containing the hyperparameters

    Returns
    -------
    Union[FGSM, GANG, GreedyRBCD, PRBCD]
        The created instance
    """
    if not any([attack.lower() == attack_model.__name__.lower() for attack_model in ATTACK_TYPE.__args__]):
        raise ValueError(f'The attack {attack} is not in {ATTACK_TYPE.__args__}')
<<<<<<< HEAD
    #! This might cause an error for GreedyRBCD, since it is not all capital letters
    #? attack.upper()
=======

    kwargs = dict(kwargs)
    if kwargs is None:
        kwargs = {}
    kwargs['X'] = attr

    if binary_attr:
        if 'feature_mode' not in kwargs:
            kwargs['feature_mode'] = 'binary'
    else:
        if 'feature_mode' not in kwargs:
            kwargs['feature_mode'] = 'symmetric_float'
        if 'feature_max_abs' not in kwargs:
            kwargs['feature_max_abs'] = attr.abs().max().item()

>>>>>>> bc38943b
    return globals()[attack](**kwargs)


__all__ = [FGSM, GANG, GreedyRBCD, PRBCD, create_attack, ATTACK_TYPE, SPARSE_ATTACKS]<|MERGE_RESOLUTION|>--- conflicted
+++ resolved
@@ -1,10 +1,4 @@
 from typing import Union
-<<<<<<< HEAD
-=======
-
-import torch
-
->>>>>>> bc38943b
 from .dice import DICE
 from .fgsm import FGSM
 from .gang import GANG
@@ -37,10 +31,6 @@
     """
     if not any([attack.lower() == attack_model.__name__.lower() for attack_model in ATTACK_TYPE.__args__]):
         raise ValueError(f'The attack {attack} is not in {ATTACK_TYPE.__args__}')
-<<<<<<< HEAD
-    #! This might cause an error for GreedyRBCD, since it is not all capital letters
-    #? attack.upper()
-=======
 
     kwargs = dict(kwargs)
     if kwargs is None:
@@ -56,7 +46,6 @@
         if 'feature_max_abs' not in kwargs:
             kwargs['feature_max_abs'] = attr.abs().max().item()
 
->>>>>>> bc38943b
     return globals()[attack](**kwargs)
 
 
