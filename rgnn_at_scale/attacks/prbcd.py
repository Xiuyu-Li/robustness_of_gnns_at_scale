--- conflicted
+++ resolved
@@ -207,17 +207,10 @@
             edge_weight = edge_weight[is_edge_set]
         return edge_index, edge_weight
 
-<<<<<<< HEAD
-    def calculate_loss(self, logits, labels):
-        if self.loss_type == 'CW':
-            sorted = logits.argsort(-1)
-            best_non_target_class = sorted[sorted != labels[:, None]].reshape(logits.size(0), -1)[:, -1]
-=======
     @staticmethod
     def calculate_loss(loss_type, logits, labels):
         if loss_type == 'CW':
             second_best_class = logits.argsort(-1)[:, -2]
->>>>>>> 75ccc99b
             margin = (
                 logits[np.arange(logits.size(0)), labels]
                 - logits[np.arange(logits.size(0)), best_non_target_class]
@@ -252,21 +245,10 @@
                 weighting_not_flipped * loss_not_flipped
                 + 0.25 * weighting_flipped * loss_flipped
             )
-<<<<<<< HEAD
-        elif self.loss_type == 'Margin':
-            sorted = logits.argsort(-1)
-            best_non_target_class = sorted[sorted != labels[:, None]].reshape(logits.size(0), -1)[:, -1]
-            margin = (
-                logits[np.arange(logits.size(0)), labels]
-                - logits[np.arange(logits.size(0)), best_non_target_class]
-            )
-            loss = -margin.mean()
-=======
         elif loss_type == 'SCE':
             sorted = logits.argsort(-1)
             best_non_target_class = sorted[sorted != labels[:, None]].reshape(logits.size(0), -1)[:, -1]
             loss = -F.nll_loss(logits, best_non_target_class)
->>>>>>> 75ccc99b
         # TODO: Is it worth trying? CW should be quite similar
         # elif loss_type == 'Margin':
         #    loss = F.multi_margin_loss(torch.exp(logits), labels)
